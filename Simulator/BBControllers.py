# -*- coding: utf-8 -*-

# Author: Eduardo Vannini
# Date: 29-02-2020

import numpy as np
import scipy.optimize as opt
import abc
import time
import matplotlib.pyplot as plt
import scipy.signal as sig

from Simulator import Simulator
from BBSimulators import BBThetaSimulator, BBObj7Simulator


class BBController(abc.ABC):
    """
    Classe abstraite qui englobe un objet 'BBSimulator' afin d'en permettre le controle. L'interface de controle
    utilisee se veut tres similaire a celle qui est mise a disposition pour le projet P4 MAP dans le programme
    LabVIEW. Cela est fait pour permettre un developpement du controleur qui reste proche de ce qui devra etre
    implemente a la fin du projet.
    """

    def __init__(self, sim):
        """
        Initialisation du controleur.
        :param sim : Objet de type 'BBSimulator' qui simule le systeme.
        """
        self.sim = sim
        self.dt = sim.dt
        self.buffer_size = sim.buffer_size
        self.flags = np.zeros((8,))  # Il y a huit 'flags' qui peuvent etre passes d'iteration en iteration.

    def control_law(self, ref, pos, dt, u_1, flags_1):
        """
        Loi de controle qui permet de calculer une nouvelle commande sur base de divers
        parametres. Les 'flags' peuvent etre modifies.
        Note: Dans LabVIEW, certaines valeurs sont passees en centimetres, mais ici on travaille en metres.
              Il suffira de faire la conversion au moment voulu. De meme, dans LabVIEW, on gere les angles
              en degres, mais ici on les gere en radians.
        :param ref     : Valeur de reference visee en cet instant [m].
        :param pos     : Position actuelle de la bille [m].
        :param dt      : Periode d'echantillonnage [s].
        :param u_1     : Commande au dernier appel du controleur [rad].
        :param flags_1 : Etat des 'flags' au dernier appel du controleur.
        :return        : 'u', la nouvelle commande a appliquer sur le systeme [rad].
        """

        raise NotImplementedError("BBController must implement method 'control_law'.")

    def simulate(self, setpoint, command_noise_func=lambda *args, **kwargs: 0,
                 output_noise_func=lambda *args, **kwargs: 0, n_steps=np.inf, init_state=0):
        """
        Fonction qui lance la simulation avec la loi de commande specifiee dans 'control_law'. Les valeurs
        de la reference visee sont contenues dans 'setpoint'. 'setpoint' doit contenir 'n_steps' elements
        ou plus.
        :param setpoint           : array de longueur 'n_steps' contenant ls valeurs du setpoint (la reference).
        :param command_noise_func : Fonction de bruit sur la commande (cf. docstring de 'Simulator.simulate').
        :param output_noise_func  : Fonction de bruit sur la sortie (cf. docstring de 'Simulator.simulate').
        :param n_steps            : Nombre de pas de temps a simuler.
        :param init_state         : Etat initial du systeme.
        :return                   : None
        """

        # Creation d'une 'command_func' qui se base sur la loi de controle specifiee dans 'control_law'.
        def command_func(timestep, params, all_t, all_u, all_y, dt):
            if timestep > 0:
                return self.control_law(setpoint[timestep], all_y[timestep - 1], dt, all_u[timestep - 1], self.flags)
            return self.control_law(setpoint[timestep], 0, dt, 0, self.flags)

        # On passe le tout a 'sim.simulate'.
        return self.sim.simulate(command_func, command_noise_func, output_noise_func, n_steps, init_state)


class PIDBBController(BBController):
    """
    Classe qui implemente une loi de controle de type PID pour le systeme Ball and Beam du projet P4 MAP.
    Aucun autre mecanisme n'est implemente ici: pas d'idiot-proofing, notamment.
    """

    def __init__(self, sim, kp, ki, kd):
        super().__init__(sim)
        self.kp, self.ki, self.kd = kp, ki, kd

    @Simulator.command_limiter(low_bound=np.deg2rad(-50), up_bound=np.deg2rad(50))
    def control_law(self, ref, pos, dt, u_1, flags_1):
        # Modifie self.flags et retourne u
        # Attention, dans LabVIEW ref est donne en cm, mais ici on le fait en m.
        # De meme, les angles sont geres en degres dans LabVIEW et en radians ici.
        #
        # Integrale de l'erreur avec le flag #0
        # Memorisation de l'erreur precedente avec le flag #1

        self.flags = flags_1  # Necessaire pour MathScript (sinon LabVIEW crash)
        # ref = pos

        kp, ki, kd = self.kp, self.ki, self.kd          # A hardcoder dans LabVIEW
        theta_offset = self.sim.params["theta_offset"]  # A hardcoder dans LabVIEW
        err = pos - ref

        deriv_err = (err - self.flags[1]) / dt
        self.flags[0] += err * dt
        self.flags[1] = err
        integ_err = self.flags[0]

        return kp * err + ki * integ_err + kd * deriv_err - theta_offset


class FreeControlBBController(BBController):
    """
    Classe qui permet d'implementer un 'free-control'. L'argument 'ref' de la methode 'control_law' est ici
    utilise comme une commande de l'angle du moteur et pas comme un setpoint. Cette classe est utilisee pour
    l'interface permettant le test de notre idiot-proofing.
    """

    def __init__(self, sim, using_idiot_proofing=True):
        super().__init__(sim)
        self.using_idiot_proofing = using_idiot_proofing

    @Simulator.command_limiter(low_bound=np.deg2rad(-50), up_bound=np.deg2rad(50))
    def control_law(self, ref, pos, dt, u_1, flags_1):
        # Ici, 'ref' est directement redirige vers la commande, apres un passage dans l'idiot-proofing si
        # ce mecanisme est active. 'ref' n'est donc PAS un setpoint, mais plutot un angle [rad] sur lequel
        # l'offset doit encore etre applique.
        # Memorisation de la position precedente avec le flag #3
        self.flags = flags_1
        theta_offset = self.sim.params["theta_offset"]  # A hardcoder dans LabVIEW
        raw_command = ref - theta_offset

        if not self.using_idiot_proofing:
            return raw_command

        # Idiot proofing
        speed = (pos - self.flags[3]) / dt  # Calcul de la vitesse a l'aide du flag #3
        self.flags[3] = pos  # Mise a jour du flag #3 pour l'iteration suivante
        pos_lim = 0.35       # Delimitation de la "Bypass zone" (situee entre pos_lim et le bord)
        buf_dist = 0.06      # Delimitation de la "Buffer zone" (buf_dist metres avant pos_lim)
        speed_lim = 0.025    # Limite de vitesse autorisee dans la "Bypass zone"

        # Gestion de la "Bypass zone": on fait sortir la bille de cette zone avec un angle plus ou moins grand
        # Principe: on veut faire atterir la bille dans la buffer zone, donc d'abord on l'arrete, puis on la
        # fait repartir avec une vitesse assez faible.
        if abs(pos) > pos_lim:
            # On adapte l'angle selon la necessite: on ne veut pas etre trop ferme, sinon ca va osciller
            if np.sign(speed) == np.sign(pos):
                angle = np.deg2rad(49)
            elif 0 <= abs(speed) <= speed_lim:
                angle = np.deg2rad(15) - (np.deg2rad(15) / speed_lim * abs(speed))
            else:
                angle = 0
            return np.sign(pos) * angle - theta_offset

        # Gestion de la "Buffer zone": cette zone sert a freiner la bille mais aussi comme zone buffer pour eviter que
        # le controleur et l'idiot-rpoofing se renvoient la bille sans cesse.
        # Note importante: Il n'y a une action de cette zone que quand la commande pousse la bille vers le bout du tube.
        if pos_lim - buf_dist <= abs(pos) <= pos_lim and np.sign(raw_command) == -np.sign(pos):
            if np.sign(speed) == np.sign(pos):
                # Freinage
                return np.sign(pos) * np.deg2rad(49) - theta_offset
            else:
                # Buffer
                return 0 - theta_offset

        # Si l'idiot proofing n'a pas effectue d'action particuliere, on retourne juste l'angle du controleur.
        return raw_command


class Obj5PIDBBController(BBController):
    """
    Classe qui implemente une loi de controle de type PID pour le systeme Ball and Beam du projet P4 MAP.
    Ce controleur implemente aussi une version du "idiot proofing".
    """

    def __init__(self, sim, kp, ki, kd, using_idiot_proofing=True):
        super().__init__(sim)
        self.using_idiot_proofing = using_idiot_proofing
        self.kp, self.ki, self.kd = kp, ki, kd

    @Simulator.command_limiter(low_bound=np.deg2rad(-50), up_bound=np.deg2rad(50))
    def control_law(self, ref, pos, dt, u_1, flags_1):
        # Modifie self.flags et retourne u
        # Attention, dans LabVIEW ref est donne en cm, mais ici on le fait en m.
        # De meme, les angles sont geres en degres dans LabVIEW et en radians ici.
        #
        # Integrale de l'erreur avec le flag #0
        # Memorisation de l'erreur precedente avec le flag #2
        # Memorisation de la position precedente avec le flag #3
        self.flags = flags_1

        # Phase "controleur"
        # Parametres du PID:
        kp, ki, kd = self.kp, self.ki, self.kd          # A hardcoder dans LabVIEW
        theta_offset = self.sim.params["theta_offset"]  # A hardcoder dans LabVIEW

        # Controle PID
        err = pos - ref
        deriv_err = (err - self.flags[2]) / dt
        self.flags[0] += err * dt
        self.flags[2] = err
        integ_err = self.flags[0]

        raw_command = kp * err + ki * integ_err + kd * deriv_err - theta_offset
        if not self.using_idiot_proofing:
            return raw_command

        # Idiot proofing
        speed = (pos - self.flags[3]) / dt  # Calcul de la vitesse a l'aide du flag #3
        self.flags[3] = pos                 # Mise a jour du flag #3 pour l'iteration suivante
        pos_lim = 0.33                      # Delimitation de la "Bypass zone" (situee entre pos_lim et le bord)
        buf_dist = 0.06                     # Delimitation de la "Buffer zone" (buf_dist metres avant pos_lim)
        speed_lim = 0.025                   # Limite de vitesse autorisee dans la "Bypass zone"

        # Gestion de la "Bypass zone": on fait sortir la bille de cette zone avec un angle plus ou moins grand
        # Principe: on veut faire atterir la bille dans la buffer zone, donc d'abord on l'arrete, puis on la
        # fait repartir avec une vitesse assez faible.
        if abs(pos) > pos_lim:
            # On adapte l'angle selon la necessite: on ne veut pas etre trop ferme, sinon ca va osciller
            if np.sign(speed) == np.sign(pos):
                angle = np.deg2rad(49)
            elif 0 <= abs(speed) <= speed_lim:
                angle = np.deg2rad(15) - (np.deg2rad(15) / speed_lim * abs(speed))
            else:
                angle = 0
            return np.sign(pos) * angle - theta_offset

        # Gestion de la "Buffer zone": cette zone sert a freiner la bille mais aussi comme zone buffer pour eviter que
        # le controleur et l'idiot-rpoofing se renvoient la bille sans cesse.
        # Note importante: Il n'y a une action de cette zone que quand la commande pousse la bille vers le bout du tube.
        if pos_lim - buf_dist <= abs(pos) <= pos_lim and np.sign(raw_command) == -np.sign(pos):
            if np.sign(speed) == np.sign(pos):
                # Freinage
                return np.sign(pos) * np.deg2rad(49) - theta_offset
            else:
                # Buffer
                return 0 - theta_offset

        # Si l'idiot proofing n'a pas effectue d'action particuliere, on retourne juste l'angle du controleur.
        return raw_command


class Obj7Controller(BBController):
    """
    Classe qui implemente un controleur assez simple pour les objectifs 6 et 7, tout en maintenant l'idiot-proofing
    developpe dans le controleur PID de l'objectif 3.
    """
    def __init__(self, sim, k, x_1, x_2, v_min, v_max, using_idiot_proofing=True):
        super().__init__(sim)
        self.using_idiot_proofing = using_idiot_proofing
        self.k = k
        self.x_1, self.x_2, self.v_min, self.v_max = x_1, x_2, v_min, v_max

    @Simulator.command_limiter(low_bound=np.deg2rad(-50), up_bound=np.deg2rad(50))
    def control_law(self, ref, pos, dt, u_1, flags_1):
        # Modifie self.flags et retourne u
        # Attention, dans LabVIEW ref est donne en cm, mais ici on le fait en m.
        # De meme, les angles sont geres en degres dans LabVIEW et en radians ici.
        # Memorisation de la position precedente avec le flag #0
        # Memorisation de l'etape courante avec le flag #1 (0 = "placement", 1 = "faire la trajectoire x1->x2")
        # Integrale de l'erreur avec le flag #2
        # Memorisation de l'erreur precedente avec le flag #3
        self.flags = flags_1

        speed = (pos - self.flags[0]) / dt  # Calcul de la vitesse a l'aide du flag #0
        self.flags[0] = pos                 # Mise a jour du flag #0 pour l'iteration suivante

        # Phase 1: "controleur"
        # Parametres du controleur (a hardcoder dans LabVIEW)
        k = self.k
        theta_offset = self.sim.params["theta_offset"]
        x_1, x_2, v_min, v_max = self.x_1, self.x_2, self.v_min, self.v_max
        delta_v = v_max - v_min

        # Calcul d'une position initiale permettant d'accelerer suffisamment avant d'atteindre 'x_1'
        k_sp = 0.95  # Coefficient de "securite" par rapport aux v_min et v_max
        start_pos = x_1 - np.sign(x_2 - x_1) * (v_min + k_sp * delta_v) ** 2 / 0.107
        if start_pos > 0 :
            start_pos+=0.01
        if start_pos < 0:
            start_pos-=0.01
        # print(start_pos)
        # En l'absence d'idiot-proofing, on limite 'start_pos' au niveau des extremites du tube
        if not self.using_idiot_proofing:
            start_pos = np.sign(start_pos) * min(start_pos, 0.7 / 2)
        # Sinon, si 'start_pos' est au-dela de la "buffer zone" de l'idiot-proofing, on la bride hors de celle-ci
        elif abs(start_pos) > 0.35 - 0.06:
            start_pos = (0.35 - 0.06) * np.sign(start_pos)
        # Calcul de la commande
        raw_command = 0 - theta_offset
        # Si on est en mode "placement"
        if self.flags[1] == 0:
            # print("0:", round(self.sim.timestep * dt, 2))
            # Si on doit encore se positionner au niveau de 'start_pos'
            if abs(pos) < abs(start_pos)-0.01 or pos * start_pos < 0:
                # Dans cette situation, la contrainte de vitesse ne s'applique pas
                # On ne doit pas forcement se stabiliser a 'start_pos', on peut donc utiliser un controleur plus simple
                # Controle PID
                kp, ki, kd = 3.28299695e+01, -1.31468554e-02,  4.26750713e+01
                err = pos - start_pos * 1.10
                deriv_err = (err - self.flags[3]) / dt
                self.flags[2] += err * dt
                self.flags[3] = err
                integ_err = self.flags[2]
                raw_command = kp * err + ki * integ_err + kd * deriv_err - theta_offset
                # print("    ", np.round(np.rad2deg(raw_command + theta_offset), 3))
            # Sinon, on bascule en mode "faire la trajectoire x_1 -> x_2"
            else:
                self.flags[1] = 1

        # Si on est en mode "faire la trajectoire x_1 -> x_2"
        if self.flags[1] == 1:
            # print("1:", round(self.sim.timestep * dt, 2))
            if np.sign(x_2 - x_1) * pos > 0 and abs(pos) > abs(x_2):
                # Mission achevee, on peut donner une commande nulle parce qu'on ne doit plus faire quoi que ce soit
                raw_command = 0 - theta_offset
            else:
                # Calcul de la commande: nulle quand |speed| = k_sp * v_max, egale a +-k quand |speed| = k_sp * v_min
                # print("speed", speed)
                raw_command = k * np.sign(x_1 - x_2) * (v_min + delta_v / 2 * (1 + k_sp) - abs(speed)) /\
                              (k_sp * delta_v) - theta_offset
            # print("    ", np.round(np.rad2deg(raw_command + theta_offset), 3))

        if not self.using_idiot_proofing:
            return raw_command

        # Phase 2: "Idiot proofing"
        pos_lim = 0.33     # Delimitation de la "Bypass zone" (situee entre pos_lim et le bord)
        buf_dist = 0.06    # Delimitation de la "Buffer zone" (buf_dist metres avant pos_lim)
        speed_lim = 0.025  # Limite de vitesse autorisee dans la "Bypass zone"

        # Gestion de la "Bypass zone": on fait sortir la bille de cette zone avec un angle plus ou moins grand
        # Principe: on veut faire atterir la bille dans la buffer zone, donc d'abord on l'arrete, puis on la
        # fait repartir avec une vitesse assez faible.
        if abs(pos) > pos_lim:
            # On adapte l'angle selon la necessite: on ne veut pas etre trop ferme, sinon ca va osciller
            if np.sign(speed) == np.sign(pos):
                angle = np.deg2rad(49)
            elif 0 <= abs(speed) <= speed_lim:
                angle = np.deg2rad(15) - (np.deg2rad(15) / speed_lim * abs(speed))
            else:
                angle = 0
            return np.sign(pos) * angle - theta_offset

        # Gestion de la "Buffer zone": cette zone sert a freiner la bille mais aussi comme zone buffer pour eviter que
        # le controleur et l'idiot-rpoofing se renvoient la bille sans cesse.
        # Note importante: Il n'y a une action de cette zone que quand la commande pousse la bille vers le bout du tube.
        if pos_lim - buf_dist <= abs(pos) <= pos_lim and np.sign(raw_command) == -np.sign(pos):
            if np.sign(speed) == np.sign(pos):
                # Freinage
                return np.sign(pos) * np.deg2rad(49) - theta_offset
            else:
                # Buffer
                return 0 - theta_offset

        # Si l'idiot proofing n'a pas effectue d'action particuliere, on retourne juste l'angle du controleur.
        # print("RAW_COMMAND WAS KEPT:", np.round(np.rad2deg(raw_command + theta_offset), 3))
        return raw_command


def fit_pid(sim, setpoint_list, init_values=None, method=None, bounds=None):
    """
    Fonction permettant de faire une minimisation de l'erreur pour un controleur PID et sur un
    simulateur donne. Le simulateur est de type 'BBSimulator'. La minimisation se fait pour
    une suite de 'setpoints' donnee et n'a donc pas un caractere "general".
    :param sim           : Objet de type 'BBSimulator' qui gere la simulation du systeme.
    :param setpoint_list : Liste d'array de points de reference (setpoints) sur lesquels la minimisation s'appuye.
    :param init_values   : Valeurs initiales pour Kp, Ki et Kd. Prises au hasard si 'init_values'=None.
    :param method        : Methode a utiliser. Voir la documentation de 'scipy.optimize.minimize'.
    :param bounds        : Contraintes a utiliser sous forme d'une liste de paires (min, max).
                         Voir la documentation de 'scipy.optimize.minimize'.
    :return              : Un objet 'OptimizeResult' issu de la minimisation.
    """

    def err_func(params):
        # Fonction d'erreur calculant l'erreur pour les parametres 'params'.
        kp, ki, kd = params
        cont = PIDBBController(sim, kp, ki, kd)
        tot_err = 0
        for setpoint in setpoint_list:
            cont.simulate(setpoint, n_steps=setpoint.size)
            tot_err += np.sum(np.absolute(setpoint - cont.sim.all_y[:n_steps].flatten())) / setpoint.size
        # print("Kp = {:010.6f}; Ki = {:010.6f}; Kd = {:010.6f}    mean error per setpoint = {:015.11f}"
        #       "".format(kp, ki, kd, tot_err / len(setpoint_list)))
        return tot_err

    if init_values is None:
        init_values = np.array([100, 0.01, 10]) * np.random.random(3)

    minimizer_kwargs = {"method": method, "bounds": bounds, "options": {"disp": True},
                        "callback": lambda xk: print("Params: {}\nMean error per setpoint: {}\n"
                                                     "".format(xk, err_func(xk) / len(setpoint_list)))}
    return opt.basinhopping(err_func, init_values, niter=50, minimizer_kwargs=minimizer_kwargs, disp=True,
                            niter_success=7)


def plot_simulation(t, n_steps, sim, setpoint, x_1, x_2, t_1, t_2, v_min, v_max):
    fig, ((ax_pos), (ax_theta)) = plt.subplots(nrows=2, sharex=True)
    # ax_pos.plot(t, setpoint, "ro--", linewidth=0.7, markersize=2, markevery=20, label="Setpoint [m]")
    ax_pos.plot(t, sim.all_y[:n_steps], "k-", label="Position [m]")
    # ax_pos.plot(t, sim.all_y[:n_steps].flatten() - setpoint, "m--", linewidth=0.7, label="Error [m]")
    ax_pos.plot(t, np.full(t.shape, 0.775 / 2), color="grey", linestyle="--", linewidth=1, label="Bounds")
    ax_pos.plot(t, np.full(t.shape, -0.775 / 2), color="grey", linestyle="--", linewidth=1)
    ax_theta.plot(t, np.rad2deg(sim.all_u[:n_steps] - sim.params["theta_offset"]), color="navy",
                  linestyle="--", linewidth=0.7, label="Commanded angle [deg]")
    # ax_theta.plot(t, np.rad2deg(sim.all_u[:n_steps]), color="darkturquoise", linestyle="-",
    #               label="Actual offset angle [deg]")
    ax_theta.plot(t, np.full(t.shape, -50), color="grey", linestyle="--", linewidth=1)
    ax_theta.plot(t, np.full(t.shape, 50), color="grey", linestyle="--", linewidth=1)

    speed_sign = np.sign(x_2 - x_1)
    speed_t = np.linspace(t_1, t_2, 100)
    y_1, y_2 = sim.all_y[sim.all_t == t_1], sim.all_y[sim.all_t == t_2]
    print(y_1, y_2)
    ax_pos.plot(speed_t, np.full(speed_t.shape, y_1) + speed_sign * v_min * (speed_t - t_1), "r--")
    ax_pos.plot(speed_t, np.full(speed_t.shape, y_1) + speed_sign * v_max * (speed_t - t_1), "r--")

    # ax_pos.legend()
    # ax_theta.legend()
    fig.legend(loc="right")
    ax_pos.grid()
    ax_theta.grid()
    ax_pos.set_xlabel("Time [s]")
    ax_pos.set_ylabel("Position [m]")
    ax_theta.set_xlabel("Time [s]")
    ax_theta.set_ylabel("Angle [deg]")


def launch_fit_pid(sim):
    # Liste des setpoints sur lesquels on se base pour fit le PID.
    # Le fit s'effectue sur un controleur depourvu d'idiot-proofing.
    setpoints_to_fit = (
        # Quelques trajectoires constantes:
        np.zeros(t.shape),
        np.full(t.shape, -0.30),
        # np.full(t.shape, -0.20),
        np.full(t.shape, -0.10),
        # np.full(t.shape, 0.10),
        np.full(t.shape, 0.20),
        # np.full(t.shape, 0.30),
        # Quelques trajectoires sinusoidales:
        # 0.1 * np.sin(2 * np.pi * t / 30),
        # 0.2 * np.sin(2 * np.pi * t / 30),
        # 0.3 * np.sin(2 * np.pi * t / 30),
        # -0.1 * np.sin(2 * np.pi * t / 30),
        # -0.2 * np.sin(2 * np.pi * t / 30),
        # -0.3 * np.sin(2 * np.pi * t / 30),
        0.1 * np.sin(2 * np.pi * t / 15),
        # 0.2 * np.sin(2 * np.pi * t / 15),
        0.3 * np.sin(2 * np.pi * t / 15),
        # -0.1 * np.sin(2 * np.pi * t / 15),
        -0.2 * np.sin(2 * np.pi * t / 15),
        # -0.3 * np.sin(2 * np.pi * t / 15),
        # 0.1 * np.sin(2 * np.pi * t / 9),
        # 0.2 * np.sin(2 * np.pi * t / 9),
        # 0.3 * np.sin(2 * np.pi * t / 9),
        -0.1 * np.sin(2 * np.pi * t / 9),
        # -0.2 * np.sin(2 * np.pi * t / 9),
        # -0.3 * np.sin(2 * np.pi * t / 9),
        # 0.1 * np.sin(2 * np.pi * t / 7),
        # 0.2 * np.sin(2 * np.pi * t / 7),
        # 0.3 * np.sin(2 * np.pi * t / 7),
        # -0.1 * np.sin(2 * np.pi * t / 7),
        # -0.2 * np.sin(2 * np.pi * t / 7),
        # -0.3 * np.sin(2 * np.pi * t / 7),
        # Quelques trajectoires carrees:
        # 0.1 * sig.square(2 * np.pi * t / 30),
        # 0.2 * sig.square(2 * np.pi * t / 30),
        # 0.3 * sig.square(2 * np.pi * t / 30),
        # -0.1 * sig.square(2 * np.pi * t / 30),
        # -0.2 * sig.square(2 * np.pi * t / 30),
        # -0.3 * sig.square(2 * np.pi * t / 30),
        0.1 * sig.square(2 * np.pi * t / 15),
        # 0.2 * sig.square(2 * np.pi * t / 15),
        0.3 * sig.square(2 * np.pi * t / 15),
        # -0.1 * sig.square(2 * np.pi * t / 15),
        -0.2 * sig.square(2 * np.pi * t / 15),
        # -0.3 * sig.square(2 * np.pi * t / 15),
        0.1 * sig.square(2 * np.pi * t / 9),
        # 0.2 * sig.square(2 * np.pi * t / 9),
        # 0.3 * sig.square(2 * np.pi * t / 9),
        # -0.1 * sig.square(2 * np.pi * t / 9),
        # -0.2 * sig.square(2 * np.pi * t / 9),
        # -0.3 * sig.square(2 * np.pi * t / 9),
        # 0.1 * sig.square(2 * np.pi * t / 7),
        # 0.2 * sig.square(2 * np.pi * t / 7),
        # 0.3 * sig.square(2 * np.pi * t / 7),
        # -0.1 * sig.square(2 * np.pi * t / 7),
        # -0.2 * sig.square(2 * np.pi * t / 7),
        # -0.3 * sig.square(2 * np.pi * t / 7),
    )


    start_time = time.time()
    print(fit_pid(sim, setpoints_to_fit, init_values=None, method="BFGS"))
    # print(fit_pid(sim, setpoints_to_fit, init_values=None,
    #               method="SLSQP", bounds=((0, 200), (-1, 1), (0, 200))))
    exec_time = time.time() - start_time
    print("Fit completed in {} s".format(exec_time))


if __name__ == "__main__":
    t = np.arange(0, 250, 0.05)  # Simulation d'un certain nombre de secondes (cf. 2e argument)
    sim = BBThetaSimulator(dt=0.05, buffer_size=t.size + 1)
    n_steps = t.size

    setpoint = np.full(t.shape, 0.25)                 # Setpoint constant
    # setpoint = 0.15 * np.sin(2 * np.pi * t / 12)      # Setpoint = sinus
    # setpoint = 0.15 * sig.square(2 * np.pi * t / 20)  # Setpoint = carre
    setpoint = 0.5 * np.sin(2 * np.pi * t / 40)      # Setpoint = sinus

    # Decommenter les deux lignes ci-dessous pour lancer un fit du controleur PID
    # launch_fit_pid(sim)
    # exit()

    # Valeurs de parametres PID obtenues par optimisation de l'erreur totale (lineaire, pas MSE)
    # sur un mix de setpoints (constant/sinus/carre).
<<<<<<< HEAD
    kp, ki, kd = 3.28299695e+01, -1.31468554e-02,  4.26750713e+01
    cont = Obj3PIDBBController(sim, kp, ki, kd, using_idiot_proofing=True)
=======
    # kp, ki, kd = 3.28299695e+01, -1.31468554e-02,  4.26750713e+01
    # cont = Obj5PIDBBController(sim, kp, ki, kd, using_idiot_proofing=True)
>>>>>>> 7a6d7da6

    # Test du controleur des objectifs 6 et 7 (le setpoint sert juste a determiner la duree de la simulation)
    # Pour v_min = 0, ne pas descendre sous v_max = 0.03, car il s'agit de vitesses extremement lentes qui font
    # que la bille s'arrete constamment avec le frottement statique. Ca "fonctionne" mais il y a beaucoup d'oscillations
    # dues a la difficulte de la tache.
    # De meme, la vitesse maximale que la bille peut atteindre est 0.08 cm/s dans ce simulateur. Imposer v_min > 0.08
    # bloque donc le systeme.
<<<<<<< HEAD
    k, x_1, x_2, v_min, v_max = np.deg2rad(50), 0.2, -0.05, 0.03, 0.06
=======
    k, x_1, x_2, v_min, v_max = np.deg2rad(50), 0.0, 0.30, 0.03, 0.035
>>>>>>> 7a6d7da6

    def perturbation(a_desired, x, v, alpha, t):
        """
        Fonction de perturbation qui permet de forcer l'acceleration de la bille. L'acceleration non-forcee est
        'a_desired'. Pour rendre cette fonction sans effet, faire 'return a_desired'.

        :param a_desired : Valeur de l'acceleration de la bille issue du modele physique [m/s^2]
        :param x         : Position de la bille [m]
        :param v         : Vitesse de la bille [m/s]
        :param alpha     : Angle du servo (pas de la poutre!) [rad]
        :param t         : Temps depuis le debut de la simulation [s]
        :return          : Valeur de l'acceleration forcee de la bille [m/s^2]
        """
<<<<<<< HEAD
        if 5 < t < 7:
            return -0.15
        if 19 < t < 21:
            return a_desired + np.random.random() * np.random.choice([-1, 1]) * 0.1
        # if 5 < t < 8 or 11 < t < 13:
        #     return a_desired + np.random.random() * np.random.choice([-1, 1]) * 0.2
=======
        
>>>>>>> 7a6d7da6
        return a_desired

    # sim = BBObj7Simulator(perturbation, dt=0.05, buffer_size=t.size + 1)
    # cont = Obj7Controller(sim, k, x_1, x_2, v_min, v_max, using_idiot_proofing=True)

    cont.simulate(setpoint, n_steps=n_steps, init_state=np.array([0.0, 0.0]))

    # Test *semi-automatique* de la contrainte de vitesse: inserer manuellement des valeurs de temps pour 't_1' et 't_2'
    # 't_i' = temps auquel la bille se trouve au point 'x_i' de la trajectoire (i = 1 ou 2)
<<<<<<< HEAD
    t_1, t_2 = 17.2, 22.2
=======
    t_1, t_2 = 10.1, 14.6
>>>>>>> 7a6d7da6
    trajectory_indices = np.bitwise_and(t_1 <= t, t <= t_2)
    traj_speeds = np.absolute(np.diff(sim.all_y.flatten()[:-1][trajectory_indices]) / sim.dt)
    print("SUCCESS" if np.all(np.bitwise_and(v_min <= traj_speeds, traj_speeds <= v_max)) else "FAILURE", end=" ")
    print("(Assumed trajectory between t_1 = {} s and t_2 = {} s)".format(t_1, t_2))
    print("Measured speeds [m/s]:\n    min = {}\n    max = {}".format(traj_speeds.min().round(4),
                                                                      traj_speeds.max().round(4)))

    plot_simulation(t, n_steps, sim, setpoint, x_1, x_2, t_1, t_2, v_min, v_max)
    plt.show()<|MERGE_RESOLUTION|>--- conflicted
+++ resolved
@@ -500,13 +500,13 @@
 
 if __name__ == "__main__":
     t = np.arange(0, 250, 0.05)  # Simulation d'un certain nombre de secondes (cf. 2e argument)
-    sim = BBThetaSimulator(dt=0.05, buffer_size=t.size + 1)
+    # sim = BBThetaSimulator(dt=0.05, buffer_size=t.size + 1)
     n_steps = t.size
 
     setpoint = np.full(t.shape, 0.25)                 # Setpoint constant
     # setpoint = 0.15 * np.sin(2 * np.pi * t / 12)      # Setpoint = sinus
     # setpoint = 0.15 * sig.square(2 * np.pi * t / 20)  # Setpoint = carre
-    setpoint = 0.5 * np.sin(2 * np.pi * t / 40)      # Setpoint = sinus
+    # setpoint = 0.5 * np.sin(2 * np.pi * t / 40)      # Setpoint = sinus
 
     # Decommenter les deux lignes ci-dessous pour lancer un fit du controleur PID
     # launch_fit_pid(sim)
@@ -514,13 +514,8 @@
 
     # Valeurs de parametres PID obtenues par optimisation de l'erreur totale (lineaire, pas MSE)
     # sur un mix de setpoints (constant/sinus/carre).
-<<<<<<< HEAD
-    kp, ki, kd = 3.28299695e+01, -1.31468554e-02,  4.26750713e+01
-    cont = Obj3PIDBBController(sim, kp, ki, kd, using_idiot_proofing=True)
-=======
     # kp, ki, kd = 3.28299695e+01, -1.31468554e-02,  4.26750713e+01
     # cont = Obj5PIDBBController(sim, kp, ki, kd, using_idiot_proofing=True)
->>>>>>> 7a6d7da6
 
     # Test du controleur des objectifs 6 et 7 (le setpoint sert juste a determiner la duree de la simulation)
     # Pour v_min = 0, ne pas descendre sous v_max = 0.03, car il s'agit de vitesses extremement lentes qui font
@@ -528,11 +523,8 @@
     # dues a la difficulte de la tache.
     # De meme, la vitesse maximale que la bille peut atteindre est 0.08 cm/s dans ce simulateur. Imposer v_min > 0.08
     # bloque donc le systeme.
-<<<<<<< HEAD
-    k, x_1, x_2, v_min, v_max = np.deg2rad(50), 0.2, -0.05, 0.03, 0.06
-=======
+
     k, x_1, x_2, v_min, v_max = np.deg2rad(50), 0.0, 0.30, 0.03, 0.035
->>>>>>> 7a6d7da6
 
     def perturbation(a_desired, x, v, alpha, t):
         """
@@ -546,30 +538,22 @@
         :param t         : Temps depuis le debut de la simulation [s]
         :return          : Valeur de l'acceleration forcee de la bille [m/s^2]
         """
-<<<<<<< HEAD
         if 5 < t < 7:
             return -0.15
         if 19 < t < 21:
             return a_desired + np.random.random() * np.random.choice([-1, 1]) * 0.1
         # if 5 < t < 8 or 11 < t < 13:
         #     return a_desired + np.random.random() * np.random.choice([-1, 1]) * 0.2
-=======
-        
->>>>>>> 7a6d7da6
         return a_desired
 
-    # sim = BBObj7Simulator(perturbation, dt=0.05, buffer_size=t.size + 1)
-    # cont = Obj7Controller(sim, k, x_1, x_2, v_min, v_max, using_idiot_proofing=True)
+    sim = BBObj7Simulator(perturbation, dt=0.05, buffer_size=t.size + 1)
+    cont = Obj7Controller(sim, k, x_1, x_2, v_min, v_max, using_idiot_proofing=True)
 
     cont.simulate(setpoint, n_steps=n_steps, init_state=np.array([0.0, 0.0]))
 
     # Test *semi-automatique* de la contrainte de vitesse: inserer manuellement des valeurs de temps pour 't_1' et 't_2'
     # 't_i' = temps auquel la bille se trouve au point 'x_i' de la trajectoire (i = 1 ou 2)
-<<<<<<< HEAD
     t_1, t_2 = 17.2, 22.2
-=======
-    t_1, t_2 = 10.1, 14.6
->>>>>>> 7a6d7da6
     trajectory_indices = np.bitwise_and(t_1 <= t, t <= t_2)
     traj_speeds = np.absolute(np.diff(sim.all_y.flatten()[:-1][trajectory_indices]) / sim.dt)
     print("SUCCESS" if np.all(np.bitwise_and(v_min <= traj_speeds, traj_speeds <= v_max)) else "FAILURE", end=" ")
